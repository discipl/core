--- conflicted
+++ resolved
@@ -7,11 +7,7 @@
   "author": "Bas Kaptijn",
   "license": "GPL-3.0",
   "scripts": {
-<<<<<<< HEAD
-    "test": "nyc --reporter=html --reporter=text ./node_modules/.bin/mocha --require ./test/babel-register-helper.js ./src/**/*.spec.js",
-=======
-    "test": "nyc --reporter=html --reporter=text ./node_modules/.bin/mocha --require @babel/register ./test/**/*.spec.js",
->>>>>>> 60242adc
+    "test": "nyc --reporter=html --reporter=text ./node_modules/.bin/mocha --require ./test/babel-register-helper.js ./test/**/*.spec.js",
     "lint": "./node_modules/standard/bin/cmd.js --parser babel-eslint",
     "lint-fix": "./node_modules/standard/bin/cmd.js --parser babel-eslint --fix",
     "coverage": "nyc report --reporter=text-lcov > coverage.lcov && ./node_modules/codecov/bin/codecov"
