/* eslint-env mocha */
import { expect } from 'chai'
import * as discipl from '../src/index.js'

import sinon from 'sinon'
import { take, toArray } from 'rxjs/operators'

describe('desciple-core-api', () => {
  describe('The disciple core API with memory connector', () => {
    it('should be able to get the connector asynchronously', async () => {
      const connector = await discipl.getConnector('memory')
      expect(connector.getName()).to.equal('memory')

      expect(connector.getName(), 'when loaded for the second time').to.equal('memory')
    })

    it('should be able to retrieve a new ssid asynchronously', async () => {
      let ssid = await discipl.newSsid('memory')

      expect(ssid.pubkey).to.be.a('string')
      expect(ssid.pubkey.length).to.equal(88)
      expect(ssid.privkey).to.be.a('string')
      expect(ssid.privkey.length).to.equal(88)
      expect(ssid.pubkey).to.not.equal(ssid.privkey)
      expect(ssid.did).to.equal('did:discipl:memory:' + ssid.pubkey)
      expect(ssid.connector.getName()).to.equal('memory')
    })

    it('should be able to add a first claim to some new channel through a claim() method', async () => {
      let ssid = await discipl.newSsid('memory')
      let claimlink = await discipl.claim(ssid, { 'need': 'beer' })

      expect(claimlink).to.be.a('string')
      expect(claimlink.length).to.equal(108)
    })

    it('should be able to get a claim added through claim, with link to previous', async () => {
      let ssid = await discipl.newSsid('memory')
      let claimlink1 = await discipl.claim(ssid, { 'need': 'beer' })
      let claimlink2 = await discipl.claim(ssid, { 'need': 'wine' })

      let claim = await discipl.get(claimlink2)
      expect(JSON.stringify(claim.data)).to.equal(JSON.stringify({ 'need': 'wine' }))
      expect(claim.previous).to.equal(claimlink1)
    })

    it('should be able to attest to a second claim in a chain', async () => {
      let ssid = await discipl.newSsid('memory')
      await discipl.claim(ssid, { 'need': 'beer' })
      let claimlink2 = await discipl.claim(ssid, { 'need': 'wine' })

      let attestorSsid = await discipl.newSsid('memory')

      let attestationLink = await discipl.attest(attestorSsid, 'agree', claimlink2)

      let attestation = await discipl.get(attestationLink)

      expect(attestation.data.agree).to.equal(claimlink2)
      expect(attestation.previous).to.equal(null)
    })

    it('should be able to verify an attestation', async () => {
      let ssid = await discipl.newSsid('memory')
      await discipl.claim(ssid, { 'need': 'beer' })
      let claimlink2 = await discipl.claim(ssid, { 'need': 'wine' })

      let attestorSsid = await discipl.newSsid('memory')

      await discipl.attest(attestorSsid, 'agree', claimlink2)

      let verifiedAttestor = await discipl.verify('agree', claimlink2, [ssid, null, { 'did': 'did:discipl:memory:1234' }, attestorSsid])

      // The first ssid that is valid and proves the attestation should be returned
      expect(verifiedAttestor).to.equal(attestorSsid)
    })

    it('should be able to not verify an attestation of a revoked claim', async () => {
      let ssid = await discipl.newSsid('memory')
      await discipl.claim(ssid, { 'need': 'beer' })
      let claimlink2 = await discipl.claim(ssid, { 'need': 'wine' })

      let attestorSsid = await discipl.newSsid('memory')

      await discipl.attest(attestorSsid, 'agree', claimlink2)
      await discipl.revoke(ssid, claimlink2)

      let verifiedAttestor = await discipl.verify('agree', claimlink2, [attestorSsid])

      // The first ssid that is valid and proves the attestation should be returned
      // but none such was given so it should not find any matching attestor
      expect(verifiedAttestor).to.equal(null)
    })

<<<<<<< HEAD
    it('be able to observe', async () => {
      let ssid = await discipl.newSsid('memory')
      let claimLink = await discipl.claim(ssid, { 'need': 'beer' })
      let observable = await discipl.observe(ssid)
      let resultPromise = observable.pipe(take(1)).toPromise()
      await discipl.claim(ssid, { 'need': 'wine' })

      let result = await resultPromise

      expect(result).to.deep.equal({
        'claim': {
          'data': {
            'need': 'wine'
          },
          'previous': claimLink
        },
        'ssid': {
          'pubkey': ssid.pubkey
        }
      })
    })

    it('be able to observe platform-wide', async () => {
      let ssid = await discipl.newSsid('memory')
      let claimLink = await discipl.claim(ssid, { 'need': 'beer' })
      let observable = await discipl.observe(null, {}, false, await discipl.getConnector('memory'))
      let resultPromise = observable.pipe(take(1)).toPromise()
      await discipl.claim(ssid, { 'need': 'wine' })

      let result = await resultPromise

      expect(result).to.deep.equal({
        'claim': {
          'data': {
            'need': 'wine'
          },
          'previous': claimLink
        },
        'ssid': {
          'pubkey': ssid.pubkey
        }
      })
    })

    it('be able to observe historically', async () => {
      let ssid = await discipl.newSsid('memory')
      let claimLink = await discipl.claim(ssid, { 'need': 'beer' })
      let observable = await discipl.observe(ssid, null, true)

      await discipl.claim(ssid, { 'need': 'wine' })
      let resultPromise = observable.pipe(take(2)).pipe(toArray()).toPromise()

      let result = await resultPromise

      // Delete the connectors to prevent circular references from messing up testingnpm
      delete result[0].ssid.connector
      delete result[1].ssid.connector

      expect(result).to.deep.equal([
        {
          'data': {
            'need': 'beer'
          },
          'previous': null,
          'ssid': ssid
        },
        {
          'data': {
            'need': 'wine'
          },
          'previous': claimLink,
          'ssid': ssid
        }

      ])
    })

    it('not be able to observe historically without an ssid', async () => {
      try {
        await discipl.observe(null, {}, false)
        expect(false).to.equal(true)
      } catch (e) {
        expect(e).to.be.a('error')
        expect(e.message).to.equal('Observe without ssid or connector is not supported')
      }
    })

    it('should be able to export linked verifiable claim channels', async () => {
=======
    it('should be able to export linked verifiable claim channels given a ssid', async () => {
>>>>>>> 535b3f1e
      let ssid = await discipl.newSsid('memory')
      await discipl.claim(ssid, { 'need': 'beer' })
      let claimlink2 = await discipl.claim(ssid, { 'need': 'wine' })

      let attestorSsid = await discipl.newSsid('memory')

      let attestationLink = await discipl.attest(attestorSsid, 'agree', claimlink2)
      let exportedData = await discipl.exportLD(attestorSsid)

      expect(exportedData[attestorSsid.did][0]).to.deep.equal({ [attestationLink]: { 'agree': { [ssid.did]: [ { [claimlink2]: { 'need': 'wine' } } ] } } })
    })

    it('should be able to export linked verifiable claim channels given a did', async () => {
      let ssid = await discipl.newSsid('memory')
      await discipl.claim(ssid, { 'need': 'beer' })
      let claimlink2 = await discipl.claim(ssid, { 'need': 'wine' })

      let attestorSsid = await discipl.newSsid('memory')

      let attestationLink = await discipl.attest(attestorSsid, 'agree', claimlink2)
      let exportedData = await discipl.exportLD(attestorSsid.did)

      expect(exportedData[attestorSsid.did][0]).to.deep.equal({ [attestationLink]: { 'agree': { [ssid.did]: [ { [claimlink2]: { 'need': 'wine' } } ] } } })
    })

    it('should be able to export multiple (linked) verifiable claims in a channel in order', async () => {
      let ssid = await discipl.newSsid('memory')
      let claimlink1 = await discipl.claim(ssid, { 'need': 'beer' })
      let claimlink2 = await discipl.claim(ssid, { 'need': 'wine' })

      let ssid2 = await discipl.newSsid('memory')
      let claimlink3 = await discipl.claim(ssid2, { 'need': 'water' })

      let attestationLink = await discipl.attest(ssid, 'agree', claimlink3)
      let exportedData = await discipl.exportLD(ssid)

      expect(exportedData[ssid.did][0]).to.deep.equal({ [claimlink1]: { 'need': 'beer' } })
      expect(exportedData[ssid.did][1]).to.deep.equal({ [claimlink2]: { 'need': 'wine' } })
      expect(exportedData[ssid.did][2]).to.deep.equal({ [attestationLink]: { 'agree': { [ssid2.did]: [ { [claimlink3]: { 'need': 'water' } } ] } } })
    })
  },
  describe('The disciple core API with mocked connector', () => {
    it('should be able to retrieve a new mocked ssid asynchronously', async () => {
      let newSsidStub = sinon.stub().returns({ pubkey: ''.padStart(88, '1'), privkey: ''.padStart(88, '2') })
      let getNameStub = sinon.stub().returns('mock')
      let stubConnector = { newSsid: newSsidStub, getName: getNameStub }

      await discipl.registerConnector('mock', stubConnector)
      let ssid = await discipl.newSsid('mock')

      expect(newSsidStub.calledOnce).to.equal(true)
      expect(getNameStub.calledOnce).to.equal(true)

      expect(ssid.pubkey).to.equal(''.padStart(88, '1'))
      expect(ssid.privkey).to.equal(''.padStart(88, '2'))
      expect(ssid.did).to.equal('did:discipl:mock:' + ''.padStart(88, '1'))
      expect(ssid.connector.getName()).to.equal('mock')
    })

    it('should be able to add a claim to some new channel through a claim() method through a mocked connector', async () => {
      let ssid = { did: 'did:discipl:mock:111' }
      let claimStub = sinon.stub().returns('claimRef')
      let getNameStub = sinon.stub().returns('mock')
      let stubConnector = { claim: claimStub, getName: getNameStub }

      await discipl.registerConnector('mock', stubConnector)
      let claimlink = await discipl.claim(ssid, { 'need': 'beer' })

      expect(claimStub.calledOnceWith({ did: 'did:discipl:mock:111', connector: stubConnector, pubkey: '111' }, { 'need': 'beer' })).to.equal(true)
      expect(getNameStub.calledOnce).to.equal(true)

      expect(claimlink).to.equal('link:discipl:mock:claimRef')
    })

    it('should be able to add a claim to some new channel through a claim() method with an object as reference', async () => {
      let ssid = { did: 'did:discipl:mock:111' }
      let claimStub = sinon.stub().returns({ someKey: 'infoNeededByConnector' })
      let getNameStub = sinon.stub().returns('mock')
      let stubConnector = { claim: claimStub, getName: getNameStub }

      await discipl.registerConnector('mock', stubConnector)
      let claimlink = await discipl.claim(ssid, { 'need': 'beer' })

      expect(claimStub.calledOnceWith({ did: 'did:discipl:mock:111', connector: stubConnector, pubkey: '111' }, { 'need': 'beer' })).to.equal(true)
      expect(getNameStub.calledOnce).to.equal(true)

      expect(claimlink).to.equal('link:discipl:mock:jdkIBFi8PojrrOV/Z9qtuS+8hDyUUMUkono9Rof4ZxlA6OIQjOWcHeSWGD73fn2I')
    })

    it('should be able to get a claim added through claims', async () => {
      let claimlink = 'link:discipl:mock:claimRef'
      let prevClaimlink = 'link:discipl:mock:previous'

      let getStub = sinon.stub().returns({ 'data': { 'need': 'wine' }, 'previous': 'previous' })
      let getNameStub = sinon.stub().returns('mock')

      let stubConnector = { get: getStub, getName: getNameStub }
      await discipl.registerConnector('mock', stubConnector)

      let claim = await discipl.get(claimlink)

      expect(getStub.calledOnceWith('claimRef', null)).to.equal(true)
      expect(getNameStub.calledOnce).to.equal(true)

      expect(JSON.stringify(claim.data)).to.equal(JSON.stringify({ 'need': 'wine' }))
      expect(claim.previous).to.equal(prevClaimlink)
    })

    it('should be able to get a claim added through claims with columns in the did', async () => {
      let claimlink = 'link:discipl:mock:claimRef:with:some:columns'
      let prevClaimlink = 'link:discipl:mock:previous'

      let getStub = sinon.stub().returns({ 'data': { 'need': 'wine' }, 'previous': 'previous' })
      let getNameStub = sinon.stub().returns('mock')

      let stubConnector = { get: getStub, getName: getNameStub }
      await discipl.registerConnector('mock', stubConnector)

      let claim = await discipl.get(claimlink)

      expect(getStub.calledOnceWith('claimRef:with:some:columns', null), 'Unexpected value for claim ref').to.equal(true)
      expect(getNameStub.calledOnce).to.equal(true)

      expect(JSON.stringify(claim.data)).to.equal(JSON.stringify({ 'need': 'wine' }))
      expect(claim.previous).to.equal(prevClaimlink)
    })

    it('should be able to attest a claim', async () => {
      let ssid = { did: 'did:discipl:mock:111' }
      let claimlink = 'link:discipl:mock:claimRef'

      let claimStub = sinon.stub().returns('attestationRef')
      let getNameStub = sinon.stub().returns('mock')
      let stubConnector = { claim: claimStub, getName: getNameStub }

      await discipl.registerConnector('mock', stubConnector)

      let attestationLink = await discipl.attest(ssid, 'agree', claimlink)
      expect(getNameStub.calledOnce).to.equal(true)
      expect(claimStub.calledOnceWith({ did: 'did:discipl:mock:111', connector: stubConnector, pubkey: '111' }, { 'agree': claimlink })).to.equal(true)

      expect(attestationLink).to.equal('link:discipl:mock:attestationRef')
    })

    it('should be able to verify an attestation', async () => {
      let ssid = { did: 'did:discipl:mock:111' }
      let attestorSsid = { did: 'did:discipl:mock:attestor' }
      let claimlink = 'link:discipl:mock:claimRef'
      let attestationlink = 'link:discipl:mock:attestationRef'

      let verifyStub = sinon.stub()

      verifyStub.onCall(0).returns('attestationRef')
      // No revocations will be found
      verifyStub.onCall(1).returns(null)
      verifyStub.onCall(2).returns(null)

      let getNameStub = sinon.stub().returns('mock')

      let getSsidOfClaimStub = sinon.stub().returns({ pubkey: '111' })

      let stubConnector = { verify: verifyStub, getName: getNameStub, getSsidOfClaim: getSsidOfClaimStub }

      await discipl.registerConnector('mock', stubConnector)

      let verifiedAttestor = await discipl.verify('agree', claimlink, [attestorSsid])

      expect(verifyStub.calledThrice).to.equal(true)
      expect(verifyStub.args[0]).to.deep.equal([{ did: 'did:discipl:mock:attestor', connector: stubConnector, pubkey: 'attestor' }, { agree: claimlink }])
      expect(verifyStub.args[1]).to.deep.equal([{ did: 'did:discipl:mock:attestor', connector: stubConnector, pubkey: 'attestor' }, { revoke: attestationlink }])
      expect(verifyStub.args[2]).to.deep.equal([{ did: ssid.did, connector: stubConnector, pubkey: '111' }, { revoke: claimlink }])
      expect(getNameStub.calledTwice).to.equal(true)
      expect(getSsidOfClaimStub.calledOnce).to.equal(true)
      expect(getSsidOfClaimStub.args[0]).to.deep.equal(['claimRef'])
      expect(verifiedAttestor.did).to.equal(attestorSsid.did)
    })

    it('should not be able to verify an attestation, if there is no matching claim', async () => {
      let attestorSsid = { did: 'did:discipl:mock:attestor' }
      let claimlink = 'link:discipl:mock:claimRef'

      let verifyStub = sinon.stub().returns(null)

      let stubConnector = { verify: verifyStub }

      await discipl.registerConnector('mock', stubConnector)

      let verifiedAttestor = await discipl.verify('agree', claimlink, [attestorSsid])

      expect(verifyStub.calledOnce).to.equal(true)
      expect(verifyStub.args[0]).to.deep.equal([{ did: 'did:discipl:mock:attestor', connector: stubConnector, pubkey: 'attestor' }, { agree: claimlink }])

      expect(verifiedAttestor).to.equal(null)
    })

    it('should not be able to verify an attestation, if the attestation is revoked', async () => {
      let attestorSsid = { did: 'did:discipl:mock:attestor' }
      let claimlink = 'link:discipl:mock:claimRef'
      let attestationlink = 'link:discipl:mock:attestationRef'
      let attestationrevocationlink = 'link:discipl:mock:attestationRevocationRef'

      let verifyStub = sinon.stub()

      verifyStub.onCall(0).returns('attestationRef')
      // A revocation of the attestation will be found
      verifyStub.onCall(1).returns('attestationRevocationRef')
      // No revocations of the revocation will be found
      verifyStub.onCall(2).returns(null)

      let getNameStub = sinon.stub().returns('mock')

      let stubConnector = { verify: verifyStub, getName: getNameStub }

      await discipl.registerConnector('mock', stubConnector)

      let verifiedAttestor = await discipl.verify('agree', claimlink, [attestorSsid])

      expect(verifyStub.callCount).to.equal(3)
      expect(verifyStub.args[0]).to.deep.equal([{ did: 'did:discipl:mock:attestor', connector: stubConnector, pubkey: 'attestor' }, { agree: claimlink }])
      expect(verifyStub.args[1]).to.deep.equal([{ did: 'did:discipl:mock:attestor', connector: stubConnector, pubkey: 'attestor' }, { revoke: attestationlink }])
      expect(verifyStub.args[2]).to.deep.equal([{ did: 'did:discipl:mock:attestor', connector: stubConnector, pubkey: 'attestor' }, { revoke: attestationrevocationlink }])

      expect(getNameStub.callCount).to.equal(2)

      expect(verifiedAttestor).to.equal(null)
    })

    it('should not be able to verify an attestation, if the claim is revoked', async () => {
      let attestorSsid = { did: 'did:discipl:mock:attestor' }
      let claimlink = 'link:discipl:mock:claimRef'
      let attestationlink = 'link:discipl:mock:attestationRef'
      let claimrevocationlink = 'link:discipl:mock:claimRevocationRef'

      let getSsidOfClaimStub = sinon.stub().returns({ pubkey: 'claimant' })
      let verifyStub = sinon.stub()

      verifyStub.onCall(0).returns('attestationRef')
      // No revocation of the attestation will be found
      verifyStub.onCall(1).returns(null)
      // A  revocations of the claim will be found
      verifyStub.onCall(2).returns('claimRevocationRef')
      // No revocation of the revocation of the claim will be found
      verifyStub.onCall(3).returns(null)

      let getNameStub = sinon.stub().returns('mock')

      let stubConnector = { verify: verifyStub, getName: getNameStub, getSsidOfClaim: getSsidOfClaimStub }

      await discipl.registerConnector('mock', stubConnector)

      let verifiedAttestor = await discipl.verify('agree', claimlink, [attestorSsid])

      expect(verifyStub.callCount).to.equal(4)
      expect(verifyStub.args[0]).to.deep.equal([{ did: 'did:discipl:mock:attestor', connector: stubConnector, pubkey: 'attestor' }, { agree: claimlink }])
      expect(verifyStub.args[1]).to.deep.equal([{ did: 'did:discipl:mock:attestor', connector: stubConnector, pubkey: 'attestor' }, { revoke: attestationlink }])
      expect(verifyStub.args[2]).to.deep.equal([{ did: 'did:discipl:mock:claimant', connector: stubConnector, pubkey: 'claimant' }, { revoke: claimlink }])
      expect(verifyStub.args[3]).to.deep.equal([{ did: 'did:discipl:mock:claimant', connector: stubConnector, pubkey: 'claimant' }, { revoke: claimrevocationlink }])

      expect(getNameStub.callCount).to.equal(3)
      expect(getSsidOfClaimStub.callCount).to.equal(1)

      expect(verifiedAttestor).to.equal(null)
    })
  })
  )
})<|MERGE_RESOLUTION|>--- conflicted
+++ resolved
@@ -91,7 +91,6 @@
       expect(verifiedAttestor).to.equal(null)
     })
 
-<<<<<<< HEAD
     it('be able to observe', async () => {
       let ssid = await discipl.newSsid('memory')
       let claimLink = await discipl.claim(ssid, { 'need': 'beer' })
@@ -179,10 +178,7 @@
       }
     })
 
-    it('should be able to export linked verifiable claim channels', async () => {
-=======
     it('should be able to export linked verifiable claim channels given a ssid', async () => {
->>>>>>> 535b3f1e
       let ssid = await discipl.newSsid('memory')
       await discipl.claim(ssid, { 'need': 'beer' })
       let claimlink2 = await discipl.claim(ssid, { 'need': 'wine' })
