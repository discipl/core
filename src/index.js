--- conflicted
+++ resolved
@@ -244,13 +244,9 @@
 
 const observeAll = async (connector, claimFilter) => {
   return (await connector.observe(null, claimFilter)).pipe(map(claim => {
-<<<<<<< HEAD
-    claim['claim'].previous = getLink(null, claim['claim'].previous, connector.getName())
+    claim['claim'].previous = asLink(connector, claim['claim'].previous)
     let pubkey = claim['ssid']['pubkey']
-    claim['ssid'] = {'did': DID_PREFIX + connector.getName() + DID_DELIMITER + pubkey}
-=======
-    claim['claim'].previous = asLink(connector, claim['claim'].previous)
->>>>>>> d795862d
+    claim['ssid'] = { 'did': DID_PREFIX + connector.getName() + DID_DELIMITER + pubkey }
     return claim
   }))
 }
